--- conflicted
+++ resolved
@@ -40,11 +40,8 @@
 
 See the [release notes](./docs/release.md) for more details.
 
-<<<<<<< HEAD
-- TBD: added reproducibility and ablation grids, along with an updated version of the paper.
-=======
+- 30/08/2022: added reproducibility and ablation grids, along with an updated version of the paper.
 - 17/08/2022: Releasing v3.0.5: Set split segment length to reduce memory. Compatible with pyTorch 1.12. 
->>>>>>> 5ee3ca38
 - 24/02/2022: Releasing v3.0.4: split into two stems (i.e. karaoke mode).
     Export as float32 or int24.
 - 17/12/2021: Releasing v3.0.3: bug fixes  (thanks @keunwoochoi), memory drastically
